--- conflicted
+++ resolved
@@ -2,12 +2,7 @@
 import pickle
 import asyncio
 from collections import deque
-from queue import Queue, Empty
 from datetime import datetime
-<<<<<<< HEAD
-=======
-from threading import RLock, Thread
->>>>>>> c4e26c95
 
 from .tl import types as tl
 
@@ -22,38 +17,30 @@
 
     def __init__(self, loop=None):
         self.handlers = []
-<<<<<<< HEAD
-=======
-        self._updates_lock = RLock()
-        self._updates = Queue()
->>>>>>> c4e26c95
         self._latest_updates = deque(maxlen=10)
         self._loop = loop if loop else asyncio.get_event_loop()
+
+        self._logger = logging.getLogger(__name__)
 
         # https://core.telegram.org/api/updates
         self._state = tl.updates.State(0, 0, datetime.now(), 0, 0)
 
-<<<<<<< HEAD
     def handle_update(self, update):
         for handler in self.handlers:
             asyncio.ensure_future(handler(update), loop=self._loop)
-=======
-    def can_poll(self):
-        """Returns True if a call to .poll() won't lock"""
-        return not self._updates.empty()
->>>>>>> c4e26c95
 
     def process(self, update):
         """Processes an update object. This method is normally called by
            the library itself.
         """
-<<<<<<< HEAD
         if isinstance(update, tl.updates.State):
+            __log__.debug('Saved new updates state')
             self._state = update
             return  # Nothing else to be done
 
         pts = getattr(update, 'pts', self._state.pts)
         if hasattr(update, 'pts') and pts <= self._state.pts:
+            __log__.info('Ignoring %s, already have it', update)
             return  # We already handled this update
 
         self._state.pts = pts
@@ -74,152 +61,21 @@
         """
         data = pickle.dumps(update.to_dict())
         if data in self._latest_updates:
+            __log__.info('Ignoring %s, already have it', update)
             return  # Duplicated too
 
         self._latest_updates.append(data)
 
-        if type(update).SUBCLASS_OF_ID == 0x8af52aac:  # crc32(b'Updates')
-            # Expand "Updates" into "Update", and pass these to callbacks.
-            # Since .users and .chats have already been processed, we
-            # don't need to care about those either.
-            if isinstance(update, tl.UpdateShort):
-                self.handle_update(update.update)
-=======
-        try:
-            update = self._updates.get(timeout=timeout)
-        except Empty:
-            return
+        # Expand "Updates" into "Update", and pass these to callbacks.
+        # Since .users and .chats have already been processed, we
+        # don't need to care about those either.
+        if isinstance(update, tl.UpdateShort):
+            self.handle_update(update.update)
 
-        if isinstance(update, Exception):
-            raise update  # Some error was set through (surely StopIteration)
->>>>>>> c4e26c95
+        elif isinstance(update, (tl.Updates, tl.UpdatesCombined)):
+            for upd in update.updates:
+                self.handle_update(upd)
 
-            elif isinstance(update, (tl.Updates, tl.UpdatesCombined)):
-                for upd in update.updates:
-                    self.handle_update(upd)
-
-            elif not isinstance(update, tl.UpdatesTooLong):
-                # TODO Handle "Updates too long"
-                self.handle_update(update)
-
-<<<<<<< HEAD
-        elif type(update).SUBCLASS_OF_ID == 0x9f89304e:  # crc32(b'Update')
-            self.handle_update(update)
+        # TODO Handle "Updates too long"
         else:
-            self._logger.debug('Ignoring "update" of type {}'.format(
-                type(update).__name__)
-            )
-=======
-    def set_workers(self, n):
-        """Changes the number of workers running.
-           If 'n is None', clears all pending updates from memory.
-        """
-        self.stop_workers()
-        self._workers = n
-        if n is None:
-            while self._updates:
-                self._updates.get()
-        else:
-            self.setup_workers()
-
-    workers = property(fget=get_workers, fset=set_workers)
-
-    def stop_workers(self):
-        """Raises "StopIterationException" on the worker threads to stop them,
-           and also clears all of them off the list
-        """
-        if self._workers:
-            with self._updates_lock:
-                # Insert at the beginning so the very next poll causes an error
-                # on all the worker threads
-                # TODO Should this reset the pts and such?
-                for _ in range(self._workers):
-                    self._updates.put(StopIteration())
-
-        for t in self._worker_threads:
-            t.join()
-
-        self._worker_threads.clear()
-
-    def setup_workers(self):
-        if self._worker_threads or not self._workers:
-            # There already are workers, or workers is None or 0. Do nothing.
-            return
-
-        for i in range(self._workers):
-            thread = Thread(
-                target=UpdateState._worker_loop,
-                name='UpdateWorker{}'.format(i),
-                daemon=True,
-                args=(self, i)
-            )
-            self._worker_threads.append(thread)
-            thread.start()
-
-    def _worker_loop(self, wid):
-        while True:
-            try:
-                update = self.poll(timeout=UpdateState.WORKER_POLL_TIMEOUT)
-                # TODO Maybe people can add different handlers per update type
-                if update:
-                    for handler in self.handlers:
-                        handler(update)
-            except StopIteration:
-                break
-            except:
-                # We don't want to crash a worker thread due to any reason
-                __log__.exception('Unhandled exception on worker %d', wid)
-
-    def process(self, update):
-        """Processes an update object. This method is normally called by
-           the library itself.
-        """
-        if self._workers is None:
-            return  # No processing needs to be done if nobody's working
-
-        with self._updates_lock:
-            if isinstance(update, tl.updates.State):
-                __log__.debug('Saved new updates state')
-                self._state = update
-                return  # Nothing else to be done
-
-            pts = getattr(update, 'pts', self._state.pts)
-            if hasattr(update, 'pts') and pts <= self._state.pts:
-                __log__.info('Ignoring %s, already have it', update)
-                return  # We already handled this update
-
-            self._state.pts = pts
-
-            # TODO There must be a better way to handle updates rather than
-            # keeping a queue with the latest updates only, and handling
-            # the 'pts' correctly should be enough. However some updates
-            # like UpdateUserStatus (even inside UpdateShort) will be called
-            # repeatedly very often if invoking anything inside an update
-            # handler. TODO Figure out why.
-            """
-            client = TelegramClient('anon', api_id, api_hash, update_workers=1)
-            client.connect()
-            def handle(u):
-                client.get_me()
-            client.add_update_handler(handle)
-            input('Enter to exit.')
-            """
-            data = pickle.dumps(update.to_dict())
-            if data in self._latest_updates:
-                __log__.info('Ignoring %s, already have it', update)
-                return  # Duplicated too
-
-            self._latest_updates.append(data)
-
-            if isinstance(update, tl.UpdateShort):
-                self._updates.put(update.update)
-            # Expand "Updates" into "Update", and pass these to callbacks.
-            # Since .users and .chats have already been processed, we
-            # don't need to care about those either.
-            elif isinstance(update, (tl.Updates, tl.UpdatesCombined)):
-                for u in update.updates:
-                    self._updates.put(u)
-            # TODO Handle "tl.UpdatesTooLong"
-            else:
-                self._updates.put(update)
->>>>>>> c4e26c95
+            self.handle_update(update)