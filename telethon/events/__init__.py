import abc
import datetime
import itertools

from .. import utils
from ..errors import RPCError
from ..extensions import markdown
from ..tl import types, functions


class _EventBuilder(abc.ABC):
    @abc.abstractmethod
    def build(self, update):
        """Builds an event for the given update if possible, or returns None"""

    @abc.abstractmethod
    async def resolve(self, client):
        """Helper method to allow event builders to be resolved before usage"""


class _EventCommon(abc.ABC):
    """Intermediate class with common things to all events"""

    def __init__(self, chat_peer=None, msg_id=None, broadcast=False):
        self._client = None
        self._chat_peer = chat_peer
        self._message_id = msg_id
        self._input_chat = None
        self._chat = None

        self.is_private = isinstance(chat_peer, types.PeerUser)
        self.is_group = (
            isinstance(chat_peer, (types.PeerChat, types.PeerChannel))
            and not broadcast
        )
        self.is_channel = isinstance(chat_peer, types.PeerChannel)

    async def _get_input_entity(self, msg_id, entity_id, chat=None):
        """
        Helper function to call GetMessages on the give msg_id and
        return the input entity whose ID is the given entity ID.

        If ``chat`` is present it must be an InputPeer.
        """
        try:
            if isinstance(chat, types.InputPeerChannel):
                result = await self._client(
                    functions.channels.GetMessagesRequest(chat, [msg_id])
                )
            else:
                result = await self._client(
                    functions.messages.GetMessagesRequest([msg_id])
                )
        except RPCError:
            return
        entity = {
            utils.get_peer_id(x): x for x in itertools.chain(
                getattr(result, 'chats', []),
                getattr(result, 'users', []))
        }.get(entity_id)
        if entity:
            return utils.get_input_peer(entity)

    @property
    async def input_chat(self):
        """
        The (:obj:`InputPeer`) (group, megagroup or channel) on which
        the event occurred. This doesn't have the title or anything,
        but is useful if you don't need those to avoid further
        requests.

        Note that this might be ``None`` if the library can't find it.
        """

        if self._input_chat is None and self._chat_peer is not None:
            try:
                self._input_chat = await self._client.get_input_entity(
                    self._chat_peer
                )
            except (ValueError, TypeError):
                # The library hasn't seen this chat, get the message
                if not isinstance(self._chat_peer, types.PeerChannel):
                    # TODO For channels, getDifference? Maybe looking
                    # in the dialogs (which is already done) is enough.
                    if self._message_id is not None:
                        self._input_chat = await self._get_input_entity(
                            self._message_id,
                            utils.get_peer_id(self._chat_peer)
                        )
        return self._input_chat

    @property
    async def chat(self):
        """
        The (:obj:`User` | :obj:`Chat` | :obj:`Channel`, optional) on which
        the event occurred. This property will make an API call the first time
        to get the most up to date version of the chat, so use with care as
        there is no caching besides local caching yet.
        """
        if self._chat is None and await self.input_chat:
            self._chat = await self._client.get_entity(self._input_chat)
        return self._chat


class Raw(_EventBuilder):
    """
    Represents a raw event. The event is the update itself.
    """
    async def resolve(self, client):
        pass

    def build(self, update):
        return update


# Classes defined here are actually Event builders
# for their inner Event classes. Inner ._client is
# set later by the creator TelegramClient.
class NewMessage(_EventBuilder):
    """
    Represents a new message event builder.

    Args:
        incoming (:obj:`bool`, optional):
            If set to ``True``, only **incoming** messages will be handled.
            Mutually exclusive with ``outgoing`` (can only set one of either).

        outgoing (:obj:`bool`, optional):
            If set to ``True``, only **outgoing** messages will be handled.
            Mutually exclusive with ``incoming`` (can only set one of either).

        chats (:obj:`entity`, optional):
            May be one or more entities (username/peer/etc.). By default,
            only matching chats will be handled.

        blacklist_chats (:obj:`bool`, optional):
            Whether to treat the the list of chats as a blacklist (if
            it matches it will NOT be handled) or a whitelist (default).

    Notes:
        The ``message.from_id`` might not only be an integer or ``None``,
        but also ``InputPeerSelf()`` for short private messages (the API
        would not return such thing, this is a custom modification).
    """
    def __init__(self, incoming=None, outgoing=None,
                 chats=None, blacklist_chats=False):
        if incoming and outgoing:
            raise ValueError('Can only set either incoming or outgoing')

        self.incoming = incoming
        self.outgoing = outgoing
        self.chats = chats
        self.blacklist_chats = blacklist_chats

    async def resolve(self, client):
        if hasattr(self.chats, '__iter__') and not isinstance(self.chats, str):
<<<<<<< HEAD
            self.chats = set(utils.get_peer_id(x)
                             for x in await client.get_input_entity(self.chats))
=======
            self.chats = set(utils.get_peer_id(client.get_input_entity(x))
                             for x in self.chats)
>>>>>>> 030f2922
        elif self.chats is not None:
            self.chats = {utils.get_peer_id(
                          await client.get_input_entity(self.chats))}

    def build(self, update):
        if isinstance(update,
                      (types.UpdateNewMessage, types.UpdateNewChannelMessage)):
            if not isinstance(update.message, types.Message):
                return  # We don't care about MessageService's here
            event = NewMessage.Event(update.message)
        elif isinstance(update, types.UpdateShortMessage):
            event = NewMessage.Event(types.Message(
                out=update.out,
                mentioned=update.mentioned,
                media_unread=update.media_unread,
                silent=update.silent,
                id=update.id,
                to_id=types.PeerUser(update.user_id),
                from_id=types.InputPeerSelf() if update.out else update.user_id,
                message=update.message,
                date=update.date,
                fwd_from=update.fwd_from,
                via_bot_id=update.via_bot_id,
                reply_to_msg_id=update.reply_to_msg_id,
                entities=update.entities
            ))
        else:
            return

        # Short-circuit if we let pass all events
        if all(x is None for x in (self.incoming, self.outgoing, self.chats)):
            return event

        if self.incoming and event.message.out:
            return
        if self.outgoing and not event.message.out:
            return

        if self.chats is not None:
            inside = utils.get_peer_id(event.message.to_id) in self.chats
            if inside == self.blacklist_chats:
                # If this chat matches but it's a blacklist ignore.
                # If it doesn't match but it's a whitelist ignore.
                return

        # Tests passed so return the event
        return event

    class Event(_EventCommon):
        """
        Represents the event of a new message.

        Members:
            message (:obj:`Message`):
                This is the original ``Message`` object.

            is_private (:obj:`bool`):
                True if the message was sent as a private message.

            is_group (:obj:`bool`):
                True if the message was sent on a group or megagroup.

            is_channel (:obj:`bool`):
                True if the message was sent on a megagroup or channel.

            is_reply (:obj:`str`):
                Whether the message is a reply to some other or not.
        """
        def __init__(self, message):
            super().__init__(chat_peer=message.to_id,
                             msg_id=message.id, broadcast=bool(message.post))

            self.message = message
            self._text = None

            self._input_chat = None
            self._chat = None
            self._input_sender = None
            self._sender = None

            self.is_reply = bool(message.reply_to_msg_id)
            self._reply_message = None

        async def respond(self, *args, **kwargs):
            """
            Responds to the message (not as a reply). This is a shorthand for
            ``client.send_message(event.chat, ...)``.
            """
            return await self._client.send_message(await self.input_chat, *args, **kwargs)

        async def reply(self, *args, **kwargs):
            """
            Replies to the message (as a reply). This is a shorthand for
            ``client.send_message(event.chat, ..., reply_to=event.message.id)``.
            """
            return await self._client.send_message(await self.input_chat,
                                                   reply_to=self.message.id,
                                                   *args, **kwargs)

        def edit(self, *args, **kwargs):
            """
            Edits the message iff it's outgoing. This is a shorthand for
            ``client.edit_message(event.chat, event.message, ...)``.

            Returns ``None`` if the message was incoming,
            or the edited message otherwise.
            """
            if not self.message.out:
                return None

            return self._client.edit_message(self.input_chat,
                                             self.message,
                                             *args, **kwargs)

        def delete(self, *args, **kwargs):
            """
            Deletes the message. You're responsible for checking whether you
            have the permission to do so, or to except the error otherwise.
            This is a shorthand for
            ``client.delete_messages(event.chat, event.message, ...)``.
            """
            return self._client.delete_messages(self.input_chat,
                                                [self.message],
                                                *args, **kwargs)

        @property
        async def input_sender(self):
            """
            This (:obj:`InputPeer`) is the input version of the user who
            sent the message. Similarly to ``input_chat``, this doesn't have
            things like username or similar, but still useful in some cases.

            Note that this might not be available if the library can't
            find the input chat, or if the message a broadcast on a channel.
            """
            if self._input_sender is None:
                if self.is_channel and not self.is_group:
                    return None

                try:
                    self._input_sender = await self._client.get_input_entity(
                        self.message.from_id
                    )
                except (ValueError, TypeError):
<<<<<<< HEAD
                    if isinstance(self.message.to_id, types.PeerChannel):
                        # We can rely on self.input_chat for this
                        self._input_sender = await self._get_input_entity(
                            self.message.id,
                            self.message.from_id,
                            chat=await self.input_chat
                        )
=======
                    # We can rely on self.input_chat for this
                    self._input_sender = self._get_input_entity(
                        self.message.id,
                        self.message.from_id,
                        chat=self.input_chat
                    )
>>>>>>> 030f2922

            return self._input_sender

        @property
        async def sender(self):
            """
            This (:obj:`User`) will make an API call the first time to get
            the most up to date version of the sender, so use with care as
            there is no caching besides local caching yet.

            ``input_sender`` needs to be available (often the case).
            """
            if self._sender is None and await self.input_sender:
                self._sender = await self._client.get_entity(self._input_sender)
            return self._sender

        @property
        def text(self):
            """
            The message text, markdown-formatted.
            """
            if self._text is None:
                if not self.message.entities:
                    return self.message.message
                self._text = markdown.unparse(self.message.message,
                                              self.message.entities or [])
            return self._text

        @property
        def raw_text(self):
            """
            The raw message text, ignoring any formatting.
            """
            return self.message.message

        @property
        async def reply_message(self):
            """
            This (:obj:`Message`, optional) will make an API call the first
            time to get the full ``Message`` object that one was replying to,
            so use with care as there is no caching besides local caching yet.
            """
            if not self.message.reply_to_msg_id:
                return None

            if self._reply_message is None:
                if isinstance(await self.input_chat, types.InputPeerChannel):
                    r = await self._client(functions.channels.GetMessagesRequest(
                        await self.input_chat, [self.message.reply_to_msg_id]
                    ))
                else:
                    r = await self._client(functions.messages.GetMessagesRequest(
                        [self.message.reply_to_msg_id]
                    ))
                if not isinstance(r, types.messages.MessagesNotModified):
                    self._reply_message = r.messages[0]

            return self._reply_message

        @property
        def forward(self):
            """
            The unmodified (:obj:`MessageFwdHeader`, optional).
            """
            return self.message.fwd_from

        @property
        def media(self):
            """
            The unmodified (:obj:`MessageMedia`, optional).
            """
            return self.message.media

        @property
        def photo(self):
            """
            If the message media is a photo,
            this returns the (:obj:`Photo`) object.
            """
            if isinstance(self.message.media, types.MessageMediaPhoto):
                photo = self.message.media.photo
                if isinstance(photo, types.Photo):
                    return photo

        @property
        def document(self):
            """
            If the message media is a document,
            this returns the (:obj:`Document`) object.
            """
            if isinstance(self.message.media, types.MessageMediaDocument):
                doc = self.message.media.document
                if isinstance(doc, types.Document):
                    return doc

        @property
        def out(self):
            """
            Whether the message is outgoing (i.e. you sent it from
            another session) or incoming (i.e. someone else sent it).
            """
            return self.message.out


class ChatAction(_EventBuilder):
    """
    Represents an action in a chat (such as user joined, left, or new pin).

    Args:
        chats (:obj:`entity`, optional):
            May be one or more entities (username/peer/etc.). By default,
            only matching chats will be handled.

        blacklist_chats (:obj:`bool`, optional):
            Whether to treat the the list of chats as a blacklist (if
            it matches it will NOT be handled) or a whitelist (default).

    """
    def __init__(self, chats=None, blacklist_chats=False):
        # TODO This can probably be reused in all builders
        self.chats = chats
        self.blacklist_chats = blacklist_chats

    async def resolve(self, client):
        if hasattr(self.chats, '__iter__') and not isinstance(self.chats, str):
<<<<<<< HEAD
            self.chats = set(utils.get_peer_id(x)
                             for x in await client.get_input_entity(self.chats))
=======
            self.chats = set(utils.get_peer_id(client.get_input_entity(x))
                             for x in self.chats)
>>>>>>> 030f2922
        elif self.chats is not None:
            self.chats = {utils.get_peer_id(
                          await client.get_input_entity(self.chats))}

    def build(self, update):
        if isinstance(update, types.UpdateChannelPinnedMessage):
            # Telegram sends UpdateChannelPinnedMessage and then
            # UpdateNewChannelMessage with MessageActionPinMessage.
            event = ChatAction.Event(types.PeerChannel(update.channel_id),
                                     new_pin=update.id)

        elif isinstance(update, types.UpdateChatParticipantAdd):
            event = ChatAction.Event(types.PeerChat(update.chat_id),
                                     added_by=update.inviter_id or True,
                                     users=update.user_id)

        elif isinstance(update, types.UpdateChatParticipantDelete):
            event = ChatAction.Event(types.PeerChat(update.chat_id),
                                     kicked_by=True,
                                     users=update.user_id)

        elif (isinstance(update, (
                types.UpdateNewMessage, types.UpdateNewChannelMessage))
              and isinstance(update.message, types.MessageService)):
            msg = update.message
            action = update.message.action
            if isinstance(action, types.MessageActionChatJoinedByLink):
                event = ChatAction.Event(msg.to_id,
                                         added_by=True,
                                         users=msg.from_id)
            elif isinstance(action, types.MessageActionChatAddUser):
                event = ChatAction.Event(msg.to_id,
                                         added_by=msg.from_id or True,
                                         users=action.users)
            elif isinstance(action, types.MessageActionChatDeleteUser):
                event = ChatAction.Event(msg.to_id,
                                         kicked_by=msg.from_id or True,
                                         users=action.user_id)
            elif isinstance(action, types.MessageActionChatCreate):
                event = ChatAction.Event(msg.to_id,
                                         users=action.users,
                                         created=True,
                                         new_title=action.title)
            elif isinstance(action, types.MessageActionChannelCreate):
                event = ChatAction.Event(msg.to_id,
                                         created=True,
                                         new_title=action.title)
            elif isinstance(action, types.MessageActionChatEditTitle):
                event = ChatAction.Event(msg.to_id,
                                         new_title=action.title)
            elif isinstance(action, types.MessageActionChatEditPhoto):
                event = ChatAction.Event(msg.to_id,
                                         new_photo=action.photo)
            elif isinstance(action, types.MessageActionChatDeletePhoto):
                event = ChatAction.Event(msg.to_id,
                                         new_photo=True)
            else:
                return
        else:
            return

        if self.chats is None:
            return event
        else:
            inside = utils.get_peer_id(event._chat_peer) in self.chats
            if inside == self.blacklist_chats:
                # If this chat matches but it's a blacklist ignore.
                # If it doesn't match but it's a whitelist ignore.
                return

        return event

    class Event(_EventCommon):
        """
        Represents the event of a new chat action.

        Members:
            new_pin (:obj:`bool`):
                ``True`` if the pin has changed (new pin or removed).

            new_photo (:obj:`bool`):
                ``True`` if there's a new chat photo (or it was removed).

            photo (:obj:`Photo`, optional):
                The new photo (or ``None`` if it was removed).


            user_added (:obj:`bool`):
                ``True`` if the user was added by some other.

            user_joined (:obj:`bool`):
                ``True`` if the user joined on their own.

            user_left (:obj:`bool`):
                ``True`` if the user left on their own.

            user_kicked (:obj:`bool`):
                ``True`` if the user was kicked by some other.

            created (:obj:`bool`, optional):
                ``True`` if this chat was just created.

            new_title (:obj:`bool`, optional):
                The new title string for the chat, if applicable.
        """
        def __init__(self, chat_peer, new_pin=None, new_photo=None,
                     added_by=None, kicked_by=None, created=None,
                     users=None, new_title=None):
            super().__init__(chat_peer=chat_peer, msg_id=new_pin)

            self.new_pin = isinstance(new_pin, int)
            self._pinned_message = new_pin

            self.new_photo = new_photo is not None
            self.photo = \
                new_photo if isinstance(new_photo, types.Photo) else None

            self._added_by = None
            self._kicked_by = None
            self.user_added, self.user_joined, self.user_left,\
                self.user_kicked = (False, False, False, False)

            if added_by is True:
                self.user_joined = True
            elif added_by:
                self.user_added = True
                self._added_by = added_by

            if kicked_by is True:
                self.user_left = True
            elif kicked_by:
                self.user_kicked = True
                self._kicked_by = kicked_by

            self.created = bool(created)
            self._user_peers = users if isinstance(users, list) else [users]
            self._users = None
            self.new_title = new_title

        @property
        async def pinned_message(self):
            """
            If ``new_pin`` is ``True``, this returns the (:obj:`Message`)
            object that was pinned.
            """
            if self._pinned_message == 0:
                return None

            if isinstance(self._pinned_message, int) and await self.input_chat:
                r = await self._client(functions.channels.GetMessagesRequest(
                    self._input_chat, [self._pinned_message]
                ))
                try:
                    self._pinned_message = next(
                        x for x in r.messages
                        if isinstance(x, types.Message)
                        and x.id == self._pinned_message
                    )
                except StopIteration:
                    pass

            if isinstance(self._pinned_message, types.Message):
                return self._pinned_message

        @property
        async def added_by(self):
            """
            The user who added ``users``, if applicable (``None`` otherwise).
            """
            if self._added_by and not isinstance(self._added_by, types.User):
                self._added_by = await self._client.get_entity(self._added_by)
            return self._added_by

        @property
        async def kicked_by(self):
            """
            The user who kicked ``users``, if applicable (``None`` otherwise).
            """
            if self._kicked_by and not isinstance(self._kicked_by, types.User):
                self._kicked_by = await self._client.get_entity(self._kicked_by)
            return self._kicked_by

        @property
        async def user(self):
            """
            The single user that takes part in this action (e.g. joined).

            Might be ``None`` if the information can't be retrieved or
            there is no user taking part.
            """
            try:
                return next(await self.users)
            except (StopIteration, TypeError):
                return None

        @property
        async def users(self):
            """
            A list of users that take part in this action (e.g. joined).

            Might be empty if the information can't be retrieved or there
            are no users taking part.
            """
            if self._users is None and self._user_peers:
                try:
                    self._users = await self._client.get_entity(self._user_peers)
                except (TypeError, ValueError):
                    self._users = []

            return self._users


class UserUpdate(_EventBuilder):
    """
    Represents an user update (gone online, offline, joined Telegram).
    """

    def build(self, update):
        if isinstance(update, types.UpdateUserStatus):
            event = UserUpdate.Event(update.user_id,
                                     status=update.status)
        else:
            return

        return event

    async def resolve(self, client):
        pass

    class Event(_EventCommon):
        """
        Represents the event of an user status update (last seen, joined).

        Members:
            online (:obj:`bool`, optional):
                ``True`` if the user is currently online, ``False`` otherwise.
                Might be ``None`` if this information is not present.

            last_seen (:obj:`datetime`, optional):
                Exact date when the user was last seen if known.

            until (:obj:`datetime`, optional):
                Until when will the user remain online.

            within_months (:obj:`bool`):
                ``True`` if the user was seen within 30 days.

            within_weeks (:obj:`bool`):
                ``True`` if the user was seen within 7 days.

            recently (:obj:`bool`):
                ``True`` if the user was seen within a day.

            action (:obj:`SendMessageAction`, optional):
                The "typing" action if any the user is performing if any.

            cancel (:obj:`bool`):
                ``True`` if the action was cancelling other actions.

            typing (:obj:`bool`):
                ``True`` if the action is typing a message.

            recording (:obj:`bool`):
                ``True`` if the action is recording something.

            uploading (:obj:`bool`):
                ``True`` if the action is uploading something.

            playing (:obj:`bool`):
                ``True`` if the action is playing a game.

            audio (:obj:`bool`):
                ``True`` if what's being recorded/uploaded is an audio.

            round (:obj:`bool`):
                ``True`` if what's being recorded/uploaded is a round video.

            video (:obj:`bool`):
                ``True`` if what's being recorded/uploaded is an video.

            document (:obj:`bool`):
                ``True`` if what's being uploaded is document.

            geo (:obj:`bool`):
                ``True`` if what's being uploaded is a geo.

            photo (:obj:`bool`):
                ``True`` if what's being uploaded is a photo.

            contact (:obj:`bool`):
                ``True`` if what's being uploaded (selected) is a contact.
        """
        def __init__(self, user_id, status=None, typing=None):
            super().__init__(types.PeerUser(user_id))

            self.online = None if status is None else \
                isinstance(status, types.UserStatusOnline)

            self.last_seen = status.was_online if \
                isinstance(status, types.UserStatusOffline) else None

            self.until = status.expires if \
                isinstance(status, types.UserStatusOnline) else None

            if self.last_seen:
                diff = datetime.datetime.now() - self.last_seen
                if diff < datetime.timedelta(days=30):
                    self.within_months = True
                    if diff < datetime.timedelta(days=7):
                        self.within_weeks = True
                        if diff < datetime.timedelta(days=1):
                            self.recently = True
            else:
                self.within_months = self.within_weeks = self.recently = False
                if isinstance(status, (types.UserStatusOnline,
                                       types.UserStatusRecently)):
                    self.within_months = self.within_weeks = True
                    self.recently = True
                elif isinstance(status, types.UserStatusLastWeek):
                    self.within_months = self.within_weeks = True
                elif isinstance(status, types.UserStatusLastMonth):
                    self.within_months = True

            self.action = typing
            if typing:
                self.cancel = self.typing = self.recording = self.uploading = \
                    self.playing = False
                self.audio = self.round = self.video = self.document = \
                    self.geo = self.photo = self.contact = False

                if isinstance(typing, types.SendMessageCancelAction):
                    self.cancel = True
                elif isinstance(typing, types.SendMessageTypingAction):
                    self.typing = True
                elif isinstance(typing, types.SendMessageGamePlayAction):
                    self.playing = True
                elif isinstance(typing, types.SendMessageGeoLocationAction):
                    self.geo = True
                elif isinstance(typing, types.SendMessageRecordAudioAction):
                    self.recording = self.audio = True
                elif isinstance(typing, types.SendMessageRecordRoundAction):
                    self.recording = self.round = True
                elif isinstance(typing, types.SendMessageRecordVideoAction):
                    self.recording = self.video = True
                elif isinstance(typing, types.SendMessageChooseContactAction):
                    self.uploading = self.contact = True
                elif isinstance(typing, types.SendMessageUploadAudioAction):
                    self.uploading = self.audio = True
                elif isinstance(typing, types.SendMessageUploadDocumentAction):
                    self.uploading = self.document = True
                elif isinstance(typing, types.SendMessageUploadPhotoAction):
                    self.uploading = self.photo = True
                elif isinstance(typing, types.SendMessageUploadRoundAction):
                    self.uploading = self.round = True
                elif isinstance(typing, types.SendMessageUploadVideoAction):
                    self.uploading = self.video = True

        @property
        def user(self):
            """Alias around the chat (conversation)."""
            return self.chat


class MessageChanged(_EventBuilder):
    """
    Represents a message changed (edited or deleted).
    """

    def build(self, update):
        if isinstance(update, (types.UpdateEditMessage,
                               types.UpdateEditChannelMessage)):
            event = MessageChanged.Event(edit_msg=update.message)
        elif isinstance(update, (types.UpdateDeleteMessages,
                                 types.UpdateDeleteChannelMessages)):
            event = MessageChanged.Event(
                deleted_ids=update.messages,
                peer=types.PeerChannel(update.channel_id)
            )
        else:
            return

        return event

    async def resolve(self, client):
        pass

    class Event(_EventCommon):
        """
        Represents the event of an user status update (last seen, joined).

        Members:
            edited (:obj:`bool`):
                ``True`` if the message was edited.

            message (:obj:`Message`, optional):
                The new edited message, if any.

            deleted (:obj:`bool`):
                ``True`` if the message IDs were deleted.

            deleted_ids (:obj:`List[int]`):
                A list containing the IDs of the messages that were deleted.

            input_sender (:obj:`InputPeer`):
                This is the input version of the user who edited the message.
                Similarly to ``input_chat``, this doesn't have things like
                username or similar, but still useful in some cases.

                Note that this might not be available if the library can't
                find the input chat.

            sender (:obj:`User`):
                This property will make an API call the first time to get the
                most up to date version of the sender, so use with care as
                there is no caching besides local caching yet.

                ``input_sender`` needs to be available (often the case).
        """
        def __init__(self, edit_msg=None, deleted_ids=None, peer=None):
            super().__init__(peer if not edit_msg else edit_msg.to_id)

            self.edited = bool(edit_msg)
            self.message = edit_msg
            self.deleted = bool(deleted_ids)
            self.deleted_ids = deleted_ids or []
            self._input_sender = None
            self._sender = None

        @property
        async def input_sender(self):
            """
            This (:obj:`InputPeer`) is the input version of the user who
            sent the message. Similarly to ``input_chat``, this doesn't have
            things like username or similar, but still useful in some cases.

            Note that this might not be available if the library can't
            find the input chat, or if the message a broadcast on a channel.
            """
            # TODO Code duplication
            if self._input_sender is None:
                if self.is_channel and not self.is_group:
                    return None

                try:
                    self._input_sender = await self._client.get_input_entity(
                        self.message.from_id
                    )
                except (ValueError, TypeError):
<<<<<<< HEAD
                    if isinstance(self.message.to_id, types.PeerChannel):
                        # We can rely on self.input_chat for this
                        self._input_sender = await self._get_input_entity(
                            self.message.id,
                            self.message.from_id,
                            chat=await self.input_chat
                        )
=======
                    # We can rely on self.input_chat for this
                    self._input_sender = self._get_input_entity(
                        self.message.id,
                        self.message.from_id,
                        chat=self.input_chat
                    )
>>>>>>> 030f2922

            return self._input_sender

        @property
        async def sender(self):
            """
            This (:obj:`User`) will make an API call the first time to get
            the most up to date version of the sender, so use with care as
            there is no caching besides local caching yet.

            ``input_sender`` needs to be available (often the case).
            """
            if self._sender is None and await self.input_sender:
                self._sender = await self._client.get_entity(self._input_sender)
            return self._sender<|MERGE_RESOLUTION|>--- conflicted
+++ resolved
@@ -154,13 +154,8 @@
 
     async def resolve(self, client):
         if hasattr(self.chats, '__iter__') and not isinstance(self.chats, str):
-<<<<<<< HEAD
-            self.chats = set(utils.get_peer_id(x)
-                             for x in await client.get_input_entity(self.chats))
-=======
-            self.chats = set(utils.get_peer_id(client.get_input_entity(x))
+            self.chats = set(utils.get_peer_id(await client.get_input_entity(x))
                              for x in self.chats)
->>>>>>> 030f2922
         elif self.chats is not None:
             self.chats = {utils.get_peer_id(
                           await client.get_input_entity(self.chats))}
@@ -260,7 +255,7 @@
                                                    reply_to=self.message.id,
                                                    *args, **kwargs)
 
-        def edit(self, *args, **kwargs):
+        async def edit(self, *args, **kwargs):
             """
             Edits the message iff it's outgoing. This is a shorthand for
             ``client.edit_message(event.chat, event.message, ...)``.
@@ -271,20 +266,20 @@
             if not self.message.out:
                 return None
 
-            return self._client.edit_message(self.input_chat,
-                                             self.message,
-                                             *args, **kwargs)
-
-        def delete(self, *args, **kwargs):
+            return await self._client.edit_message(self.input_chat,
+                                                   self.message,
+                                                   *args, **kwargs)
+
+        async def delete(self, *args, **kwargs):
             """
             Deletes the message. You're responsible for checking whether you
             have the permission to do so, or to except the error otherwise.
             This is a shorthand for
             ``client.delete_messages(event.chat, event.message, ...)``.
             """
-            return self._client.delete_messages(self.input_chat,
-                                                [self.message],
-                                                *args, **kwargs)
+            return await self._client.delete_messages(self.input_chat,
+                                                      [self.message],
+                                                      *args, **kwargs)
 
         @property
         async def input_sender(self):
@@ -305,22 +300,12 @@
                         self.message.from_id
                     )
                 except (ValueError, TypeError):
-<<<<<<< HEAD
-                    if isinstance(self.message.to_id, types.PeerChannel):
-                        # We can rely on self.input_chat for this
-                        self._input_sender = await self._get_input_entity(
-                            self.message.id,
-                            self.message.from_id,
-                            chat=await self.input_chat
-                        )
-=======
                     # We can rely on self.input_chat for this
-                    self._input_sender = self._get_input_entity(
+                    self._input_sender = await self._get_input_entity(
                         self.message.id,
                         self.message.from_id,
-                        chat=self.input_chat
+                        chat=await self.input_chat
                     )
->>>>>>> 030f2922
 
             return self._input_sender
 
@@ -446,13 +431,8 @@
 
     async def resolve(self, client):
         if hasattr(self.chats, '__iter__') and not isinstance(self.chats, str):
-<<<<<<< HEAD
-            self.chats = set(utils.get_peer_id(x)
-                             for x in await client.get_input_entity(self.chats))
-=======
-            self.chats = set(utils.get_peer_id(client.get_input_entity(x))
+            self.chats = set(utils.get_peer_id(await client.get_input_entity(x))
                              for x in self.chats)
->>>>>>> 030f2922
         elif self.chats is not None:
             self.chats = {utils.get_peer_id(
                           await client.get_input_entity(self.chats))}
@@ -901,22 +881,12 @@
                         self.message.from_id
                     )
                 except (ValueError, TypeError):
-<<<<<<< HEAD
-                    if isinstance(self.message.to_id, types.PeerChannel):
-                        # We can rely on self.input_chat for this
-                        self._input_sender = await self._get_input_entity(
-                            self.message.id,
-                            self.message.from_id,
-                            chat=await self.input_chat
-                        )
-=======
                     # We can rely on self.input_chat for this
-                    self._input_sender = self._get_input_entity(
+                    self._input_sender = await self._get_input_entity(
                         self.message.id,
                         self.message.from_id,
-                        chat=self.input_chat
+                        chat=await self.input_chat
                     )
->>>>>>> 030f2922
 
             return self._input_sender
 
