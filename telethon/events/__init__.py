--- conflicted
+++ resolved
@@ -155,11 +155,8 @@
     """
     Represents a raw event. The event is the update itself.
     """
-<<<<<<< HEAD
-=======
-    def resolve(self, client):
+    async def resolve(self, client):
         pass
->>>>>>> 098602ca
 
     def build(self, update):
         return update
