--- conflicted
+++ resolved
@@ -780,13 +780,9 @@
         if isinstance(message, Message):
             if (message.media
                     and not isinstance(message.media, MessageMediaWebPage)):
-<<<<<<< HEAD
-                return await self.send_file(entity, message.media)
-=======
-                return self.send_file(entity, message.media,
-                                      caption=message.message,
-                                      entities=message.entities)
->>>>>>> ab91bc28
+                return await self.send_file(entity, message.media,
+                                            caption=message.message,
+                                            entities=message.entities)
 
             if reply_to is not None:
                 reply_id = self._get_message_id(reply_to)
@@ -887,13 +883,8 @@
         result = [id_to_message[random_to_id[rnd]] for rnd in req.random_id]
         return result[0] if single else result
 
-<<<<<<< HEAD
-    async def edit_message(self, entity, message_id, message=None,
+    async def edit_message(self, entity, message=None, text=None,
                            parse_mode='md', link_preview=True):
-=======
-    def edit_message(self, entity, message=None, text=None, parse_mode='md',
-                     link_preview=True):
->>>>>>> ab91bc28
         """
         Edits the given message ID (to change its contents or disable preview).
 
@@ -924,14 +915,18 @@
 
         Examples:
 
-            >>> client = TelegramClient(...).start()
-            >>> message = client.send_message('username', 'hello')
-            >>>
-            >>> client.edit_message('username', message, 'hello!')
-            >>> # or
-            >>> client.edit_message('username', message.id, 'Hello')
-            >>> # or
-            >>> client.edit_message(message, 'Hello!')
+            >>> async def main():
+            ...     client = await TelegramClient(...).start()
+            ...     message = await client.send_message('username', 'hello')
+            ...
+            ...     await client.edit_message('username', message, 'hello!')
+            ...     # or
+            ...     await client.edit_message('username', message.id, 'Hello')
+            ...     # or
+            ...     await client.edit_message(message, 'Hello!')
+            ...
+            >>> loop = ...
+            >>> loop.run_until_complete(main())
 
         Raises:
             ``MessageAuthorRequiredError`` if you're not the author of the
@@ -943,25 +938,16 @@
         Returns:
             The edited :tl:`Message`.
         """
-<<<<<<< HEAD
-        message, msg_entities =\
-            await self._parse_message_text(message, parse_mode)
-        request = EditMessageRequest(
-            peer=await self.get_input_entity(entity),
-            id=self._get_message_id(message_id),
-            message=message,
-=======
         if isinstance(entity, Message):
             text = message  # Shift the parameters to the right
             message = entity
             entity = entity.to_id
 
-        text, msg_entities = self._parse_message_text(text, parse_mode)
+        text, msg_entities = await self._parse_message_text(text, parse_mode)
         request = EditMessageRequest(
-            peer=self.get_input_entity(entity),
+            peer=await self.get_input_entity(entity),
             id=self._get_message_id(message),
             message=text,
->>>>>>> ab91bc28
             no_webpage=not link_preview,
             entities=msg_entities
         )
@@ -1008,16 +994,10 @@
         else:
             return await self(messages.DeleteMessagesRequest(message_ids, revoke=revoke))
 
-<<<<<<< HEAD
     async def iter_messages(self, entity, limit=20, offset_date=None,
                             offset_id=0, max_id=0, min_id=0, add_offset=0,
+                            search=None, filter=None, from_user=None,
                             batch_size=100, wait_time=None, _total=None):
-=======
-    def iter_messages(self, entity, limit=20, offset_date=None,
-                      offset_id=0, max_id=0, min_id=0, add_offset=0,
-                      search=None, filter=None, from_user=None,
-                      batch_size=100, wait_time=None, _total=None):
->>>>>>> ab91bc28
         """
         Iterator over the message history for the specified entity.
 
@@ -1127,15 +1107,7 @@
             if not _total:
                 return
             # No messages, but we still need to know the total message count
-<<<<<<< HEAD
-            result = await self(GetHistoryRequest(
-                peer=entity, limit=1,
-                offset_date=None, offset_id=0, max_id=0, min_id=0,
-                add_offset=0, hash=0
-            ))
-=======
-            result = self(request)
->>>>>>> ab91bc28
+            result = await self(request)
             _total[0] = getattr(result, 'count', len(result.messages))
             return
 
@@ -1146,22 +1118,8 @@
         batch_size = min(max(batch_size, 1), 100)
         while have < limit:
             # Telegram has a hard limit of 100
-<<<<<<< HEAD
-            real_limit = min(limit - have, batch_size)
-            r = await self(GetHistoryRequest(
-                peer=entity,
-                limit=real_limit,
-                offset_date=offset_date,
-                offset_id=offset_id,
-                max_id=max_id,
-                min_id=min_id,
-                add_offset=add_offset,
-                hash=0
-            ))
-=======
             request.limit = min(limit - have, batch_size)
-            r = self(request)
->>>>>>> ab91bc28
+            r = await self(request)
             if _total:
                 _total[0] = getattr(r, 'count', len(r.messages))
 
@@ -1199,19 +1157,13 @@
             if len(r.messages) < request.limit:
                 break
 
-<<<<<<< HEAD
-            offset_id = r.messages[-1].id
-            offset_date = r.messages[-1].date
-            await asyncio.sleep(wait_time)
-=======
             request.offset_id = r.messages[-1].id
             if isinstance(request, GetHistoryRequest):
                 request.offset_date = r.messages[-1].date
             else:
                 request.max_date = r.messages[-1].date
 
-            time.sleep(wait_time)
->>>>>>> ab91bc28
+            await asyncio.sleep(wait_time)
 
     async def get_messages(self, *args, **kwargs):
         """
@@ -1588,10 +1540,6 @@
 
         entity = await self.get_input_entity(entity)
         reply_to = self._get_message_id(reply_to)
-<<<<<<< HEAD
-        caption, msg_entities =\
-            await self._parse_message_text(caption, parse_mode)
-=======
 
         # Not document since it's subject to change.
         # Needed when a Message is passed to send_message and it has media.
@@ -1599,8 +1547,7 @@
             msg_entities = kwargs['entities']
         else:
             caption, msg_entities =\
-                self._parse_message_text(caption, parse_mode)
->>>>>>> ab91bc28
+                await self._parse_message_text(caption, parse_mode)
 
         if not isinstance(file, (str, bytes, io.IOBase)):
             # The user may pass a Message containing media (or the media,
