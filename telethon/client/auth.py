import getpass
import hashlib
import os
import sys

from .messageparse import MessageParseMethods
from .users import UserMethods
from .. import utils, helpers, errors
from ..tl import types, functions


class AuthMethods(MessageParseMethods, UserMethods):

    # region Public methods

    def start(
            self,
            phone=lambda: input('Please enter your phone: '),
            password=lambda: getpass.getpass('Please enter your password: '),
            *,
            bot_token=None, force_sms=False, code_callback=None,
            first_name='New User', last_name='', max_attempts=3):
        """
        Convenience method to interactively connect and sign in if required,
        also taking into consideration that 2FA may be enabled in the account.

        If the phone doesn't belong to an existing account (and will hence
        `sign_up` for a new one),  **you are agreeing to Telegram's
        Terms of Service. This is required and your account
        will be banned otherwise.** See https://telegram.org/tos
        and https://core.telegram.org/api/terms.

        Example usage:
            >>> client = ...
            >>> client.start(phone)
            Please enter the code you received: 12345
            Please enter your password: *******
            (You are now logged in)

        If the event loop is already running, this method returns a
        coroutine that you should on your own code; otherwise
        the loop is ran until said coroutine completes.

        Args:
            phone (`str` | `int` | `callable`):
                The phone (or callable without arguments to get it)
                to which the code will be sent.

            password (`callable`, optional):
                The password for 2 Factor Authentication (2FA).
                This is only required if it is enabled in your account.

            bot_token (`str`):
                Bot Token obtained by `@BotFather <https://t.me/BotFather>`_
                to log in as a bot. Cannot be specified with ``phone`` (only
                one of either allowed).

            force_sms (`bool`, optional):
                Whether to force sending the code request as SMS.
                This only makes sense when signing in with a `phone`.

            code_callback (`callable`, optional):
                A callable that will be used to retrieve the Telegram
                login code. Defaults to `input()`.

            first_name (`str`, optional):
                The first name to be used if signing up. This has no
                effect if the account already exists and you sign in.

            last_name (`str`, optional):
                Similar to the first name, but for the last. Optional.

            max_attempts (`int`, optional):
                How many times the code/password callback should be
                retried or switching between signing in and signing up.

        Returns:
            This `TelegramClient`, so initialization
            can be chained with ``.start()``.
        """
        if code_callback is None:
            def code_callback():
                return input('Please enter the code you received: ')
        elif not callable(code_callback):
            raise ValueError(
                'The code_callback parameter needs to be a callable '
                'function that returns the code you received by Telegram.'
            )

        if not phone and not bot_token:
            raise ValueError('No phone number or bot token provided.')

        if phone and bot_token and not callable(phone):
            raise ValueError('Both a phone and a bot token provided, '
                             'must only provide one of either')

        coro = self._start(
            phone=phone,
            password=password,
            bot_token=bot_token,
            force_sms=force_sms,
            code_callback=code_callback,
            first_name=first_name,
            last_name=last_name,
            max_attempts=max_attempts
        )
        return (
            coro
        )

    def _start(
            self, phone, password, bot_token, force_sms,
            code_callback, first_name, last_name, max_attempts):
        if not self.is_connected():
            self.connect()

        if self.is_user_authorized():
            return self

        if bot_token:
            self.sign_in(bot_token=bot_token)
            return self

        # Turn the callable into a valid phone number
        while callable(phone):
            phone = utils.parse_phone(phone()) or phone

        me = None
        attempts = 0
        two_step_detected = False

        sent_code = self.send_code_request(phone, force_sms=force_sms)
        sign_up = not sent_code.phone_registered
        while attempts < max_attempts:
            try:
                if sign_up:
                    me = self.sign_up(
                        code_callback(), first_name, last_name)
                else:
                    # Raises SessionPasswordNeededError if 2FA enabled
                    me = self.sign_in(phone, code=code_callback())
                break
            except errors.SessionPasswordNeededError:
                two_step_detected = True
                break
            except errors.PhoneNumberOccupiedError:
                sign_up = False
            except errors.PhoneNumberUnoccupiedError:
                sign_up = True
            except (errors.PhoneCodeEmptyError,
                    errors.PhoneCodeExpiredError,
                    errors.PhoneCodeHashEmptyError,
                    errors.PhoneCodeInvalidError):
                print('Invalid code. Please try again.', file=sys.stderr)

            attempts += 1
        else:
            raise RuntimeError(
                '{} consecutive sign-in attempts failed. Aborting'
                .format(max_attempts)
            )

        if two_step_detected:
            if not password:
                raise ValueError(
                    "Two-step verification is enabled for this account. "
                    "Please provide the 'password' argument to 'start()'."
                )

            if callable(password):
                for _ in range(max_attempts):
                    try:
                        me = self.sign_in(
                            phone=phone, password=password())
                        break
                    except errors.PasswordHashInvalidError:
                        print('Invalid password. Please try again',
                              file=sys.stderr)
                else:
                    raise errors.PasswordHashInvalidError()
            else:
                me = self.sign_in(phone=phone, password=password)

        # We won't reach here if any step failed (exit by exception)
        signed, name = 'Signed in successfully as', utils.get_display_name(me)
        try:
            print(signed, name)
        except UnicodeEncodeError:
            # Some terminals don't support certain characters
            print(signed, name.encode('utf-8', errors='ignore')
                              .decode('ascii', errors='ignore'))

        return self

<<<<<<< HEAD
    def sign_in(
            self, phone=None, *, code=None, password=None,
=======
    async def sign_in(
            self, phone=None, code=None, *, password=None,
>>>>>>> d64eb7ea
            bot_token=None, phone_code_hash=None):
        """
        Starts or completes the sign in process with the given phone number
        or code that Telegram sent.

        Args:
            phone (`str` | `int`):
                The phone to send the code to if no code was provided,
                or to override the phone that was previously used with
                these requests.

            code (`str` | `int`):
                The code that Telegram sent. Note that if you have sent this
                code through the application itself it will immediately
                expire. If you want to send the code, obfuscate it somehow.
                If you're not doing any of this you can ignore this note.

            password (`str`):
                2FA password, should be used if a previous call raised
                SessionPasswordNeededError.

            bot_token (`str`):
                Used to sign in as a bot. Not all requests will be available.
                This should be the hash the @BotFather gave you.

            phone_code_hash (`str`):
                The hash returned by .send_code_request. This can be set to None
                to use the last hash known.

        Returns:
            The signed in user, or the information about
            :meth:`send_code_request`.
        """
        me = self.get_me()
        if me:
            return me

        if phone and not code and not password:
            return self.send_code_request(phone)
        elif code:
            phone = utils.parse_phone(phone) or self._phone
            phone_code_hash = \
                phone_code_hash or self._phone_code_hash.get(phone, None)

            if not phone:
                raise ValueError(
                    'Please make sure to call send_code_request first.'
                )
            if not phone_code_hash:
                raise ValueError('You also need to provide a phone_code_hash.')

            # May raise PhoneCodeEmptyError, PhoneCodeExpiredError,
            # PhoneCodeHashEmptyError or PhoneCodeInvalidError.
            result = self(functions.auth.SignInRequest(
                phone, phone_code_hash, str(code)))
        elif password:
            salt = (self(
                functions.account.GetPasswordRequest())).current_salt
            result = self(functions.auth.CheckPasswordRequest(
                helpers.get_password_hash(password, salt)
            ))
        elif bot_token:
            result = self(functions.auth.ImportBotAuthorizationRequest(
                flags=0, bot_auth_token=bot_token,
                api_id=self.api_id, api_hash=self.api_hash
            ))
        else:
            raise ValueError(
                'You must provide a phone and a code the first time, '
                'and a password only if an RPCError was raised before.'
            )

        self._self_input_peer = utils.get_input_peer(
            result.user, allow_self=False
        )
        self._authorized = True
        return result.user

    def sign_up(self, code, first_name, last_name=''):
        """
        Signs up to Telegram if you don't have an account yet.
        You must call .send_code_request(phone) first.

        **By using this method you're agreeing to Telegram's
        Terms of Service. This is required and your account
        will be banned otherwise.** See https://telegram.org/tos
        and https://core.telegram.org/api/terms.

        Args:
            code (`str` | `int`):
                The code sent by Telegram

            first_name (`str`):
                The first name to be used by the new account.

            last_name (`str`, optional)
                Optional last name.

        Returns:
            The new created :tl:`User`.
        """
        me = self.get_me()
        if me:
            return me

        if self._tos and self._tos.text:
            if self.parse_mode:
                t = self.parse_mode.unparse(self._tos.text, self._tos.entities)
            else:
                t = self._tos.text
            sys.stderr.write("{}\n".format(t))
            sys.stderr.flush()

        result = self(functions.auth.SignUpRequest(
            phone_number=self._phone,
            phone_code_hash=self._phone_code_hash.get(self._phone, ''),
            phone_code=str(code),
            first_name=first_name,
            last_name=last_name
        ))

        if self._tos:
            self(
                functions.help.AcceptTermsOfServiceRequest(self._tos.id))

        self._self_input_peer = utils.get_input_peer(
            result.user, allow_self=False
        )
        self._authorized = True
        return result.user

    def send_code_request(self, phone, *, force_sms=False):
        """
        Sends a code request to the specified phone number.

        Args:
            phone (`str` | `int`):
                The phone to which the code will be sent.

            force_sms (`bool`, optional):
                Whether to force sending as SMS.

        Returns:
            An instance of :tl:`SentCode`.
        """
        phone = utils.parse_phone(phone) or self._phone
        phone_hash = self._phone_code_hash.get(phone)

        if not phone_hash:
            try:
                result = self(functions.auth.SendCodeRequest(
                    phone, self.api_id, self.api_hash))
            except errors.AuthRestartError:
                return self.send_code_request(phone, force_sms=force_sms)

            self._tos = result.terms_of_service
            self._phone_code_hash[phone] = phone_hash = result.phone_code_hash
        else:
            force_sms = True

        self._phone = phone

        if force_sms:
            result = self(
                functions.auth.ResendCodeRequest(phone, phone_hash))

            self._phone_code_hash[phone] = result.phone_code_hash

        return result

    def log_out(self):
        """
        Logs out Telegram and deletes the current ``*.session`` file.

        Returns:
            ``True`` if the operation was successful.
        """
        try:
            self(functions.auth.LogOutRequest())
        except errors.RPCError:
            return False

        self.disconnect()
        self.session.delete()
        self._authorized = False
        return True

    def edit_2fa(
            self, current_password=None, new_password=None,
            *, hint='', email=None):
        """
        Changes the 2FA settings of the logged in user, according to the
        passed parameters. Take note of the parameter explanations.

        Has no effect if both current and new password are omitted.

        current_password (`str`, optional):
            The current password, to authorize changing to ``new_password``.
            Must be set if changing existing 2FA settings.
            Must **not** be set if 2FA is currently disabled.
            Passing this by itself will remove 2FA (if correct).

        new_password (`str`, optional):
            The password to set as 2FA.
            If 2FA was already enabled, ``current_password`` **must** be set.
            Leaving this blank or ``None`` will remove the password.

        hint (`str`, optional):
            Hint to be displayed by Telegram when it asks for 2FA.
            Leaving unspecified is highly discouraged.
            Has no effect if ``new_password`` is not set.

        email (`str`, optional):
            Recovery and verification email. Raises ``EmailUnconfirmedError``
            if value differs from current one, and has no effect if
            ``new_password`` is not set.

        Returns:
            ``True`` if successful, ``False`` otherwise.
        """
        if new_password is None and current_password is None:
            return False

        pass_result = self(functions.account.GetPasswordRequest())
        if isinstance(
                pass_result, types.account.NoPassword) and current_password:
            current_password = None

        salt_random = os.urandom(8)
        salt = pass_result.new_salt + salt_random
        if not current_password:
            current_password_hash = salt
        else:
            current_password = (
                pass_result.current_salt
                + current_password.encode()
                + pass_result.current_salt
            )
            current_password_hash = hashlib.sha256(current_password).digest()

        if new_password:  # Setting new password
            new_password = salt + new_password.encode('utf-8') + salt
            new_password_hash = hashlib.sha256(new_password).digest()
            new_settings = types.account.PasswordInputSettings(
                new_salt=salt,
                new_password_hash=new_password_hash,
                hint=hint
            )
            if email:  # If enabling 2FA or changing email
                new_settings.email = email  # TG counts empty string as None
            return self(functions.account.UpdatePasswordSettingsRequest(
                current_password_hash, new_settings=new_settings
            ))
        else:  # Removing existing password
            return self(functions.account.UpdatePasswordSettingsRequest(
                current_password_hash,
                new_settings=types.account.PasswordInputSettings(
                    new_salt=bytes(),
                    new_password_hash=bytes(),
                    hint=hint
                )
            ))

    # endregion

    # region with blocks

    def __enter__(self):
        return self.start()

    def __aenter__(self):
        return self.start()

    def __exit__(self, *args):
        self.disconnect()

    def __aexit__(self, *args):
        self.disconnect()

    # endregion<|MERGE_RESOLUTION|>--- conflicted
+++ resolved
@@ -192,13 +192,8 @@
 
         return self
 
-<<<<<<< HEAD
     def sign_in(
-            self, phone=None, *, code=None, password=None,
-=======
-    async def sign_in(
             self, phone=None, code=None, *, password=None,
->>>>>>> d64eb7ea
             bot_token=None, phone_code_hash=None):
         """
         Starts or completes the sign in process with the given phone number
