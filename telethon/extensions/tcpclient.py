"""
This module holds a rough implementation of the C# TCP client.

This class is **not** safe across several tasks since partial reads
may be ``await``'ed before being able to return the exact byte count.

This class is also not concerned about disconnections or retries of
any sort, nor any other kind of errors such as connecting twice.
"""
import errno
import logging
import socket
import ssl
import threading
from io import BytesIO

CONN_RESET_ERRNOS = {
    errno.EBADF, errno.ENOTSOCK, errno.ENETUNREACH,
    errno.EINVAL, errno.ENOTCONN, errno.EHOSTUNREACH,
    errno.ECONNREFUSED, errno.ECONNRESET, errno.ECONNABORTED,
    errno.ENETDOWN, errno.ENETRESET, errno.ECONNABORTED,
    errno.EHOSTDOWN, errno.EPIPE, errno.ESHUTDOWN
}
# catched: EHOSTUNREACH, ECONNREFUSED, ECONNRESET, ENETUNREACH
# ConnectionError: EPIPE, ESHUTDOWN, ECONNABORTED, ECONNREFUSED, ECONNRESET

try:
    import socks
except ImportError:
    socks = None

SSL_PORT = 443
__log__ = logging.getLogger(__name__)


class TcpClient:
    """A simple TCP client to ease the work with sockets and proxies."""

    class SocketClosed(ConnectionError):
        pass

    def __init__(self, *, timeout, ssl=None, proxy=None):
        """
        Initializes the TCP client.

        :param proxy: the proxy to be used, if any.
        :param timeout: the timeout for connect, read and write operations.
        :param ssl: ssl.wrap_socket keyword arguments to use when connecting
                    if port == SSL_PORT, or do nothing if not present.
        """
        self.proxy = proxy
        self.ssl = ssl
        self._socket = None

        self._closed = threading.Event()
        self._closed.set()

        if isinstance(timeout, (int, float)):
            self.timeout = float(timeout)
        elif hasattr(timeout, 'seconds'):
            self.timeout = float(timeout.seconds)
        else:
            raise TypeError('Invalid timeout type: {}'.format(type(timeout)))

    @staticmethod
    def _create_socket(mode, proxy):
        if proxy is None:
            s = socket.socket(mode, socket.SOCK_STREAM)
        else:
            __log__.info('Connection will be made through proxy %s', proxy)
            import socks
            s = socks.socksocket(mode, socket.SOCK_STREAM)
            if isinstance(proxy, dict):
                s.set_proxy(**proxy)
            else:  # tuple, list, etc.
                s.set_proxy(*proxy)
        s.setblocking(False)
        return s

    def connect(self, ip, port):
        """
        Tries connecting to IP:port unless an OSError is raised.

        :param ip: the IP to connect to.
        :param port: the port to connect to.
        """
        if ':' in ip:  # IPv6
            ip = ip.replace('[', '').replace(']', '')
            mode, address = socket.AF_INET6, (ip, port, 0, 0)
        else:
            mode, address = socket.AF_INET, (ip, port)

        try:
            if self._socket is None:
                self._socket = self._create_socket(mode, self.proxy)
                wrap_ssl = self.ssl and port == SSL_PORT
            else:
                wrap_ssl = False

<<<<<<< HEAD
            self._socket.settimeout(self.timeout)
            self._socket.connect(address)
=======
            await asyncio.wait_for(
                self._loop.sock_connect(self._socket, address),
                timeout=self.timeout,
                loop=self._loop
            )
            if wrap_ssl:
                # Temporarily set the socket to blocking
                # (timeout) until connection is established.
                self._socket.settimeout(self.timeout)
                self._socket = ssl.wrap_socket(
                    self._socket, do_handshake_on_connect=True, **self.ssl)
                self._socket.setblocking(False)

>>>>>>> 80a5e709
            self._closed.clear()
        except OSError as e:
            if e.errno in CONN_RESET_ERRNOS:
                raise ConnectionResetError() from e
            else:
                raise

    @property
    def is_connected(self):
        """Determines whether the client is connected or not."""
        return not self._closed.is_set()

    def close(self):
        """Closes the connection."""
        try:
            if self._socket is not None:
                fd = self._socket.fileno()
                if self.is_connected:
                    self._socket.shutdown(socket.SHUT_RDWR)
                self._socket.close()
        except OSError:
            pass  # Ignore ENOTCONN, EBADF, and any other error when closing
        finally:
            self._socket = None
            self._closed.set()

    def write(self, data):
        """
        Writes (sends) the specified bytes to the connected peer.
        :param data: the data to send.
        """
        if not self.is_connected:
            raise ConnectionResetError('Not connected')

        try:
            self.sock_sendall(data)
        except OSError as e:
            if e.errno in CONN_RESET_ERRNOS:
                raise ConnectionResetError() from e
            else:
                raise

    def read(self, size):
        """
        Reads (receives) a whole block of size bytes from the connected peer.

        :param size: the size of the block to be read.
        :return: the read data with len(data) == size.
        """
        if not self.is_connected:
            raise ConnectionResetError('Not connected')

        with BytesIO() as buffer:
            bytes_left = size
            while bytes_left != 0:
                try:
                    partial = self.sock_recv(bytes_left)
                except socket.timeout:
                    if bytes_left < size:
                        __log__.warning(
                            'Timeout when partial %d/%d had been received',
                            size - bytes_left, size
                        )
                    raise
                except OSError as e:
                    if e.errno in CONN_RESET_ERRNOS:
                        raise ConnectionResetError() from e
                    else:
                        raise

                if not partial:
                    raise ConnectionResetError()

                buffer.write(partial)
                bytes_left -= len(partial)

            return buffer.getvalue()

    def sock_recv(self, n):
        return self._socket.recv(n)

    def sock_sendall(self, data):
        return self._socket.sendall(data)<|MERGE_RESOLUTION|>--- conflicted
+++ resolved
@@ -97,24 +97,12 @@
             else:
                 wrap_ssl = False
 
-<<<<<<< HEAD
             self._socket.settimeout(self.timeout)
             self._socket.connect(address)
-=======
-            await asyncio.wait_for(
-                self._loop.sock_connect(self._socket, address),
-                timeout=self.timeout,
-                loop=self._loop
-            )
             if wrap_ssl:
-                # Temporarily set the socket to blocking
-                # (timeout) until connection is established.
-                self._socket.settimeout(self.timeout)
                 self._socket = ssl.wrap_socket(
                     self._socket, do_handshake_on_connect=True, **self.ssl)
-                self._socket.setblocking(False)
 
->>>>>>> 80a5e709
             self._closed.clear()
         except OSError as e:
             if e.errno in CONN_RESET_ERRNOS:
